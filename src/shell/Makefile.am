if SHARED_FSAL
DLOPEN_FLAGS =
else
DLOPEN_FLAGS = -rdynamic
endif

AM_CFLAGS                     =   $(DLOPEN_FLAGS) $(FSAL_CFLAGS) $(SEC_CFLAGS)

if USE_NFSIDMAP
NFSIDMAP_LIB_FLAGS = -lnfsidmap
else
NFSIDMAP_LIB_FLAGS = 
endif

if USE_NFS4_ACL
NFS4_ACL_LIB_FLAGS = -lssl -lcrypto
else
NFS4_ACL_LIB_FLAGS = 
endif

if USE_GSSRPC
SEC_LIB_FLAGS = $(SEC_LFLAGS) -lgssrpc -lgssapi_krb5 -lkrb5 -lk5crypto -lcom_err -ldl
else
SEC_LIB_FLAGS =
endif

if USE_FSAL_FUSE

 # no shell for FUSE, because we are called from the binded filesystem

else

bin_PROGRAMS                      = $(FS_NAME).ganeshell 

__FS_NAME__ganeshell_SOURCES    = Getopt.c                            \
                                  shell_vars.c                        \
                                  shell.c                             \
                                  main.c                              \
                                  shell_utils.c                       \
                                  cmd_tools.c                         \
                                  commands_FSAL.c                     \
                                  commands_Cache_inode.c              \
                                  commands_NFS.c                      \
                                  nfs_remote_functions.c              \
                                  commands_NFS_remote.c               \
                                  cmd_nfstools.c                      \
                                  Getopt.h                            \
                                  cmd_nfstools.h                      \
                                  cmd_tools.h                         \
                                  commands.h                          \
                                  nfs_remote_functions.h              \
                                  shell.h                             \
                                  shell_types.h                       \
                                  shell_utils.h                       \
                                  shell_vars.h                        \
                                  ../include/BuddyMalloc.h            \
                                  ../include/LRU_List.h               \
                                  ../include/cache_content.h          \
                                  ../include/cache_inode.h            \
                                  ../include/config_parsing.h         \
                                  ../include/err_cache_content.h      \
                                  ../include/err_cache_inode.h        \
                                  ../include/err_fsal.h               \
                                  ../include/err_ghost_fs.h           \
                                  ../include/fsal.h                   \
                                  ../include/log_functions.h          \
                                  ../include/mount.h                  \
                                  ../include/nfs23.h                  \
                                  ../include/nfs4.h                   \
                                  ../include/nfs_core.h               \
                                  ../include/err_inject.h             \
                                  ../include/nfs_file_handle.h        \
                                  ../include/nfs_proto_functions.h    \
                                  ../include/nfs_proto_tools.h        \
                                  ../include/nfs_tools.h              \
                                  ../include/stuff_alloc.h

<<<<<<< HEAD

shell_libs =      ../NFS_Protocols/libnfsproto.la                    \
=======
		
shell_libs =      ../Protocols/NFS/libnfsproto.la                    \
>>>>>>> c89f93c4
                  ../$(CACHE_INODE_DIR)/libcache_inode.la            \
                  ../File_Content/libcache_content.la                \
                  ../File_Content_Policy/libcache_content_policy.la  \
                  ../IdMapper/libidmap.la                            \
                  ../support/libsupport.la                           \
		  ../RPCAL/librpcal.la				     \
                  ../NodeList/libNodeList.la                         \
                  ../HashTable/libhashtable.la                       \
                  ../LRU/liblru.la                                   \
                  ../BuddyMalloc/libBuddyMalloc.la                   \
                  ../FSAL/libfsalcommon.la                           \
                  $(FSAL_LIB)                                        \
                  $(MFSL_LIB)                                        \
                  $(PNFS_LIB)                                        \
                  ../SemN/libSemN.la                                 \
                  ../RW_Lock/librwlock.la                            \
                  ../Log/liblog.la                                   \
                  ../ConfigParsing/libConfigParsing.la               \
                  ../XDR/libnfs_mnt_xdr.la                           \
		  ../Common/libcommon_utils.la

__FS_NAME__ganeshell_LDADD = $(shell_libs)                           \
                    $(FSAL_LDFLAGS) $(NFSIDMAP_LIB_FLAGS)            \
                    $(NFS4_ACL_LIB_FLAGS)                            \
                    $(SEC_LIB_FLAGS) @EFENCE@ @EXTRA_LIB@ 

__FS_NAME__ganeshell_DEPENDENCIES = $(__FS_NAME__ganeshell_SOURCES) $(shell_libs)

if USE_MFSL
__FS_NAME__ganeshell_SOURCES +=   commands_MFSL.c   
endif

endif

new: clean all

doc:
	doxygen ./doxygen.conf
	rep=`grep OUTPUT_DIRECTORY doxygen.conf | grep share  | awk -F '=' '{print $$2;}'` ; cd $$rep/latex ; make
<|MERGE_RESOLUTION|>--- conflicted
+++ resolved
@@ -75,13 +75,8 @@
                                   ../include/nfs_tools.h              \
                                   ../include/stuff_alloc.h
 
-<<<<<<< HEAD
-
-shell_libs =      ../NFS_Protocols/libnfsproto.la                    \
-=======
 		
 shell_libs =      ../Protocols/NFS/libnfsproto.la                    \
->>>>>>> c89f93c4
                   ../$(CACHE_INODE_DIR)/libcache_inode.la            \
                   ../File_Content/libcache_content.la                \
                   ../File_Content_Policy/libcache_content_policy.la  \
