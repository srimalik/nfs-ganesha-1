--- conflicted
+++ resolved
@@ -157,15 +157,9 @@
  *
  */
 
-<<<<<<< HEAD
 int mnt_Export(nfs_arg_t *arg, exportlist_t *export,
 	       struct req_op_context *req_ctx, nfs_worker_data_t *worker,
 	       struct svc_req *req, nfs_res_t *res)
-=======
-int mnt_Export(nfs_arg_t *parg, exportlist_t *pexport,
-	       struct req_op_context *req_ctx, nfs_worker_data_t *pworker,
-	       struct svc_req *preq, nfs_res_t *pres)
->>>>>>> 2d25a884
 {
 	struct proc_state proc_state;
 
@@ -187,19 +181,11 @@
  * mnt_Export_Free: Frees the result structure allocated for mnt_Export.
  *
  * Frees the result structure allocated for mnt_Dump.
-<<<<<<< HEAD
  * 
  * @param res        [INOUT]   Pointer to the result structure.
  *
  */
 void mnt_Export_Free(nfs_res_t *res)
-=======
- *
- * @param pres        [INOUT]   Pointer to the result structure.
- *
- */
-void mnt_Export_Free(nfs_res_t *pres)
->>>>>>> 2d25a884
 {
 	struct exportnode *exp, *next_exp;
 	struct groupnode *grp, *next_grp;
