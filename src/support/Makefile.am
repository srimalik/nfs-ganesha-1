AM_CFLAGS                     = $(FSAL_CFLAGS) $(SEC_CFLAGS)

if USE_BUDDY_SYSTEM
BUDDY_LIB_FLAGS = ../BuddyMalloc/libBuddyMalloc.la
else
BUDDY_LIB_FLAGS =
endif

check_PROGRAMS = test_nfs_ip_stats test_nfs_ip_name test_support

test_nfs_ip_stats_SOURCES = test_nfs_ip_stats.c
test_nfs_ip_stats_LDADD = libsupport.la ../HashTable/libhashtable.la $(BUDDY_LIB_FLAGS) ../Log/liblog.la ../RW_Lock/librwlock.la

test_nfs_ip_name_SOURCES = test_nfs_ip_name.c
test_nfs_ip_name_LDADD = libsupport.la ../HashTable/libhashtable.la $(BUDDY_LIB_FLAGS) ../Log/liblog.la ../RW_Lock/librwlock.la ../ConfigParsing/libConfigParsing.la


TESTS = test_nfs_ip_stats test_nfs_ip_name $(check_SCRIPTS)

noinst_LTLIBRARIES            = libsupport.la

libsupport_la_SOURCES =  nfs_export_list.c                  \
                         nfs_filehandle_mgmt.c              \
                         nfs_mnt_list.c                     \
                         nfs_read_conf.c                    \
                         nfs_convert.c                      \
                         nfs_stat_mgmt.c                    \
                         nfs_ip_name.c                      \
                         nfs_ip_stats.c                     \
                         nfs_client_id.c                    \
                         nfs_state_id.c                     \
                         nfs_open_owner.c                   \
                         nfs4_tools.c                       \
                         exports.c                          \
                         fridgethr.c                        \
                         lookup3.c                          \
                         ../include/nfs_file_handle.h       \
                         ../include/nfs_core.h              \
                         ../include/nfs_tools.h             \
                         ../include/HashData.h              \
                         ../include/HashTable.h             \
                         ../include/SemN.h                  \
                         ../include/cache_content.h         \
                         ../include/cache_inode.h           \
                         ../include/common_utils.h          \
                         ../include/config_parsing.h        \
                         ../include/fsal.h                  \
                         ../include/log_functions.h         \
                         ../include/lookup3.h               \
                         ../include/mount.h                 \
                         ../include/nfs23.h                 \
                         ../include/nfs4.h                  \
                         ../include/nfs_core.h              \
                         ../include/err_inject.h            \
                         ../include/nfs_creds.h             \
                         ../include/nfs_dupreq.h            \
                         ../include/nfs_exports.h           \
                         ../include/nfs_proto_functions.h   \
                         ../include/nfs_proto_tools.h       \
                         ../include/nfs_stat.h              \
                         ../include/err_inject.h            \
                         ../include/stuff_alloc.h

if RESULT_IS_DAEMON
libsupport_la_LIBADD         =   ../RPCAL/librpcal.la 
endif

<<<<<<< HEAD
if USE_NLM
libsupport_la_SOURCES += nlm_util.c nlm_async.c nsm.c nlm_owner.c
endif

=======
>>>>>>> b3942aa9
if USE_NFS4_ACL
libsupport_la_SOURCES += nfs4_acls.c
endif

if USE_NFS4_1
libsupport_la_SOURCES += nfs_session_id.c 
endif

if ERROR_INJECTION
libsupport_la_SOURCES += err_inject.c
endif

libsupport_la_DEPENDENCIES = $(libsupport_la_SOURCES) $(libsupport_la_LIBADD)

#TESTS =

check_SCRIPTS = test_libsupport_nlm.sh

test_support_SOURCES    = test_support.c
test_support_LDADD    	= libsupport.la \
                          ../Log/liblog.la\
                          ../Protocols/NFS/libnfsproto.la\
                          $(BUDDY_LIB_FLAGS)\
                          ../XDR/libnfs_mnt_xdr.la \
                          ../HashTable/libhashtable.la \
                          ../RW_Lock/librwlock.la

new: clean all 

doc:
	doxygen ./doxygen.conf
	rep=`grep OUTPUT_DIRECTORY doxygen.conf | grep share  | awk -F '=' '{print $$2;}'` ; cd $$rep/latex ; make

testrunner:  $(check_PROGRAMS)
	../tools/maketest -x support -f ./maketest.conf > ../testres-xml/support.xml
<|MERGE_RESOLUTION|>--- conflicted
+++ resolved
@@ -65,13 +65,6 @@
 libsupport_la_LIBADD         =   ../RPCAL/librpcal.la 
 endif
 
-<<<<<<< HEAD
-if USE_NLM
-libsupport_la_SOURCES += nlm_util.c nlm_async.c nsm.c nlm_owner.c
-endif
-
-=======
->>>>>>> b3942aa9
 if USE_NFS4_ACL
 libsupport_la_SOURCES += nfs4_acls.c
 endif
